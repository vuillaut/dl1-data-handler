# -*- coding: utf-8 -*-
"""
Module for main ImageExtractor class and command line tool.
"""
import pkg_resources
import random
import argparse
import pickle as pkl
import logging
import os
import math
import yaml

import numpy as np
import tables

import ctapipe.instrument
import ctapipe.io
import ctapipe.calib

import image
import row_types

logger = logging.getLogger(__name__)


class ImageExtractor:
    """

    Class to handle reading in simtel files and writing to HDF5.

    Requires an output file path (.h5) to write/append to, and a
    pickled bins cuts dictionary to apply bins and cuts.

    Configuration settings can be initialized with a config object
    (from validating a ConfigObj configuration file), which is recommended,
    or by using the normal constructor and passing parameters manually (not
    recommended because settings are not validated and must be manually
    checked for agreement with allowed options.

    Once initialized, can read in simtel files and write to the output file
    in accordance with the provided configuration settings.


    """

    OPTICS_TYPES =  set(['{}-{}'.format(v[0], v[1]) if v[1] else v[0]
        for v in ctapipe.instrument.optics._FOCLEN_TO_TEL_INFO.values()]
        + [v[0] for v in ctapipe.instrument.optics._FOCLEN_TO_TEL_INFO.values()])
    CAM_TYPES = image.CAM_TYPES
    CAM_NUM_PIXELS = image.CAM_NUM_PIXELS
    IMAGE_SHAPES = image.IMAGE_SHAPES

    METADATA_FIELDS = {
        "CORSIKA_ver": "mcheader.corsika_version",
        "simtel_ver": "mcheader.simtel_version",
        "prod_site_alt": "mcheader.prod_site_alt",
        "prod_site_coord": "mcheader.prod_site_coord",
        "prod_site_B_field": "mcheader.prod_site_B_total",
        "prod_site_array": "mcheader.prod_site_array",
        "prod_site_subarray": "mcheader.prod_site_subarray",
        "particle_type": "event.mc.shower_primary_id",
        "zenith": "mcheader.run_array_direction[1]",
        "azimuth": "mcheader.run_array_direction[0]",
        "view_cone": None,
        "spectral_index": "mcheader.spectral_index",
        "E_min": "mcheader.energy_range_min",
        "E_max": "mcheader.energy_range_min",
    }

    ALLOWED_CUT_PARAMS = {}
    DEFAULT_CUTS_DICT = {}

    DEFAULT_IMGS_PER_EVENT = 1.0

    def __init__(self,
            output_path,
            ED_cuts_dict=None,
            storage_mode='tel_type',
            tel_type_list=['LST:LSTCam', 'MST:FlashCam', 'MST:NectarCam', 'MST-SCT:SCTCam', 'SST:DigiCam', 'SST:ASTRICam', 'SST:CHEC'],
            img_mode='1D',
            img_channels=1,
            include_timing=True,
            img_scale_factors={'NectarCam': 1},
            img_dtypes={'LSTCam': 'float32', 'NectarCam': 'float32', 'FlashCam': 'float32', 'SCTCam': 'float32',
                        'DigiCam': 'float32', 'ASTRICam': 'float32', 'CHEC': 'float32'},
            img_dim_order='channels_last',
            cuts_dict=DEFAULT_CUTS_DICT,
            comp_lib='lzo',
            comp_lvl=1,
            expected_tel_types=10,
            expected_tels=300,
            expected_events=7000,
            expected_images_per_event={
                'LST:LSTCam': 0.5,
                'MST:NectarCam': 2.0,
                'MST:FlashCam': 2.0,
                'MST-SCT:SCTCam': 1.5,
                'SST:DigiCam': 1.25,
                'SST:ASTRICam': 1.25,
                'SST:CHEC': 1.25,
            },
            index_columns=[
            ('/Event_Info', 'mc_energy'),
            ('/Event_Info', 'alt'),
            ('/Event_Info', 'az'),
            ('/LST:LSTCam', 'event_index'),
            ('/MST:NectarCam', 'event_index'),
            ('/MST:FlashCam', 'event_index'),
            ('/MST-SCT:SCTCam', 'event_index'),
            ('/SST:DigiCam', 'event_index'),
            ('/SST:ASTRICam', 'event_index'),
            ('/SST:CHEC', 'event_index')
            ]):

        """Constructor for ImageExtractor
        """

        if os.path.isdir(os.path.dirname(output_path)):
            self.output_path = output_path
        else:
            raise ValueError('Output file directory does not exist: {}.'.format(os.path.dirname(output_path)))

        self.ED_cuts_dict = ED_cuts_dict

        if storage_mode in ['tel_type','tel_id']:
            self.storage_mode = storage_mode
        else:
            raise ValueError('Invalid storage mode: {}.'.format(storage_mode))

        for tel_type in tel_type_list:
            optics_type, cam_type = tel_type.split(":")
            if optics_type not in self.OPTICS_TYPES:
                raise ValueError('Invalid optics type: {}'.format(optics_type))
            if cam_type not in self.CAM_TYPES:
                raise ValueError('Invalid camera type: {}'.format(cam_type))
        self.tel_type_list = tel_type_list

        if img_mode in ['1D', '2D']:
            self.img_mode = img_mode
        else:
            raise ValueError('Invalid img_mode: {}.'.format(img_mode))

        if img_channels > 0:
            self.img_channels = img_channels
        else:
            raise ValueError('Image channels must be > 0.')

        self.include_timing = include_timing

        self.img_scale_factors = img_scale_factors
        self.img_dtypes = img_dtypes

        if img_dim_order in ['channels_first', 'channels_last']:
            self.img_dim_order = img_dim_order
        else:
            raise ValueError('Invalid dimension ordering: {}.'.format(img_dim_order))

        self.trace_converter= image.TraceConverter(
            self.img_dtypes,
            self.img_dim_order,
            self.img_channels,
            self.img_scale_factors)

        self.cuts_dict = cuts_dict

        self.filters = tables.Filters(complevel=comp_lvl, complib=comp_lib)

        self.expected_tel_types = expected_tel_types
        self.expected_tels = expected_tels
        self.expected_events = expected_events
        self.expected_images_per_event = expected_images_per_event

        self.index_columns = index_columns

    def select_telescopes(self, data_file):
        """Method to read telescope info from a given simtel file
        and select the desired telescopes indicated by self.tel_type_mode.

        Parameters
        ----------
        data_file: str
            The string path (relative or absolute) to the input simtel.gz
            file.

        Returns
        -------
        tuple(dict(str:list(int)),int)
            Returns a dictionary of selected telescopes of format
            dict(<tel_type>:list(<tel_id>)) and an int number of total
            telescopes

        """

        logger.info("Collecting telescope types...")

        event = next(iter(ctapipe.io.event_source(data_file)))

        self.all_tels = {tel_type: sorted(event.inst.subarray.get_tel_ids_for_type(tel_type)) for tel_type in event.inst.subarray.telescope_types}

        # select telescopes by type
        logger.info("Selected telescope types: [")
        for tel_type in self.tel_type_list:
            logger.info("{},".format(tel_type))
        logger.info("]")

        selected_tels = {}
        for tel_type in self.tel_type_list:
            if tel_type not in event.inst.subarray.telescope_types:
                logger.warning('Telescope type {} not found in data. Ignoring...'.format(tel_type))
            else:
                selected_tels[tel_type] = self.all_tels[tel_type]

        total_num_tel_selected = 0
        for tel_type in self.all_tels:
            if tel_type in selected_tels:
                num_tel_selected = len(selected_tels[tel_type])
            else:
                num_tel_selected = 0
            logger.info(tel_type + ": " + str(num_tel_selected) +
                        " out of " + str(len(self.all_tels[tel_type])) +
                        " telescopes selected.")
            total_num_tel_selected += num_tel_selected

        return selected_tels, total_num_tel_selected

    def write_metadata(self, HDF5_file, data_file):

        logger.info("Checking/writing metadata...")

        event = next(iter(ctapipe.io.event_source(data_file)))

        attributes = HDF5_file.root._v_attrs

        # Add major software versions
        attributes['image_extractor_ver'] = pkg_resources.get_distribution('image-extractor').version
        attributes['ctapipe_ver'] = pkg_resources.get_distribution('ctapipe').version

        # Add shower metadata fields
        for field in self.METADATA_FIELDS:
            try:
                value = getattr(event, field) if field else None

                # If not present in HDF5 file header, add attribute. Else, compare for equality
                if not attributes.__contains__(field):
                    attributes[field] = value
                else:
                    if attributes[field] != value:
                        raise ValueError("Metadata field {} for current simtel file does not match output file: {} vs {}" \
                                         .format(field, value, attributes[field]))
            except:
                pass

        run_file_name = os.path.basename(data_file)
        if not attributes.__contains__("runlist"):
            attributes.runlist = [run_file_name]
        else:
            runlist = attributes.runlist
            runlist.append(run_file_name)
            attributes.runlist = runlist

    def process_data(self, data_file, max_events=None):
        """Main method to read a simtel.gz data file, process the event data,
        and write it to a formatted HDF5 data file.
        """
        logger.info("Preparing HDF5 file structure...")

        with tables.open_file(self.output_path, mode="a", title="Output File") as f:
            try:

                self.write_metadata(f, data_file)

                selected_tels, num_tel = self.select_telescopes(data_file)

                event = next(iter(ctapipe.io.event_source(data_file)))

                # create and fill array information table
                if not f.__contains__('/Array_Info'):
                    arr_table = f.create_table(f.root,
                                    'Array_Info',
                                    row_types.Array,
                                    ("Table of array data"),
                                    filters=self.filters,
                                    expectedrows=self.expected_tels)

                    arr_row = arr_table.row

                    for tel_type in selected_tels:
                        for tel_id in selected_tels[tel_type]:
                            arr_row["tel_id"] = tel_id
                            arr_row["tel_x"] = event.inst.subarray.positions[tel_id].value[0]
                            arr_row["tel_y"] = event.inst.subarray.positions[tel_id].value[1]
                            arr_row["tel_z"] = event.inst.subarray.positions[tel_id].value[2]
                            arr_row["tel_type"] = tel_type
                            arr_row["run_array_direction"] = event.mcheader.run_array_direction
                            arr_row.append()

                # create and fill telescope information table
                if not f.__contains__('/Telescope_Info'):
                    tel_table = f.create_table(f.root,
                                    'Telescope_Info',
                                    row_types.Tel,
                                    ("Table of telescope data"),
                                    filters=self.filters,
                                    expectedrows=self.expected_tel_types)

                    descr = tel_table.description._v_colobjects
                    descr2 = descr.copy()

                    max_npix = self.CAM_NUM_PIXELS[max(self.CAM_NUM_PIXELS, key=self.CAM_NUM_PIXELS.get)]
                    descr2["pixel_pos"] = tables.Float32Col(shape=(2, max_npix))

                    tel_table2 = f.create_table(
                            f.root,
                            'temp',
                            descr2,
                            "Table of telescope data",
                            filters=self.filters,
                            expectedrows=self.expected_tel_types)
                    tel_table.attrs._f_copy(tel_table2)
                    tel_table.remove()
                    tel_table2.move(f.root, 'Telescope_Info')

                    tel_row = tel_table2.row

                    # add units to table attributes
                    random_tel_type = random.choice(list(selected_tels.keys()))
                    random_tel_id = random.choice(selected_tels[random_tel_type])
                    tel_table2.attrs.tel_pos_units = str(event.inst.subarray.positions[random_tel_id].unit)

                    for tel_type in selected_tels:
                        random_tel_id = random.choice(selected_tels[tel_type])
                        tel_row["tel_type"] = tel_type
                        tel_row["num_pixels"] = len(event.inst.subarray.tel[random_tel_id].camera.pix_id)
                        posx = np.hstack([event.inst.subarray.tel[random_tel_id].camera.pix_x.value,
                                          np.zeros(max_npix - len(event.inst.subarray.tel[random_tel_id].camera.pix_x))])
                        posy = np.hstack([event.inst.subarray.tel[random_tel_id].camera.pix_y.value,
                                          np.zeros(max_npix - len(event.inst.subarray.tel[random_tel_id].camera.pix_y))])
                        tel_row["pixel_pos"] = [posx, posy]
                        tel_row.append()

                # create event table
                if not f.__contains__('/Event_Info'):
                    table = f.create_table(f.root,
                            'Event_Info',
                            row_types.Event,
                            "Table of Event metadata",
                            filters=self.filters,
                            expectedrows=self.expected_events)

                    descr = table.description._v_colobjects
                    descr2 = descr.copy()

                    if self.storage_mode == 'tel_type':
                        for tel_type in selected_tels:
                            descr2[tel_type + '_indices'] = tables.Int32Col(shape=(len(selected_tels[tel_type])))
                    elif self.storage_mode == 'tel_id':
                        descr2["indices"] = tables.Int32Col(shape=(num_tel))

                    table2 = f.create_table(
                            f.root,
                            'temp',
                            descr2,
                            "Table of Events",
                            filters=self.filters,
                            expectedrows=self.expected_events)
                    table.attrs._f_copy(table2)
                    table.remove()
                    table2.move(f.root, 'Event_Info')

                    # add units to table attributes
                    table2.attrs.core_pos_units = str(event.mc.core_x.unit)
                    table2.attrs.h_first_int_units = str(event.mc.h_first_int.unit)
                    table2.attrs.mc_energy_units = str(event.mc.energy.unit)
                    table2.attrs.alt_az_units = str(event.mc.alt.unit)

                # create image tables
                for tel_type in selected_tels:
                    cam_type = tel_type.split(':')[1]
                    if self.img_mode == '2D':
                        img_width = self.IMAGE_SHAPES[cam_type][0] * self.img_scale_factors[cam_type]
                        img_length = self.IMAGE_SHAPES[cam_type][1] * self.img_scale_factors[cam_type]

                        if self.img_dim_order == 'channels_first':
                            array_shape = (self.img_channels, img_width, img_length)
                        elif self.img_dim_order == 'channels_last':
                            array_shape = (img_width, img_length, self.img_channels)

                        np_type = np.dtype(np.dtype(self.img_dtypes[cam_type]), array_shape)
                        columns_dict = {"image": tables.Col.from_dtype(np_type), "event_index": tables.Int32Col()}

<<<<<<< HEAD
                    elif self.img_mode == '1D':
                        array_shape = (self.CAM_NUM_PIXELS[cam_type],)
                        np_type = np.dtype((np.dtype(self.img_dtypes[cam_type]), array_shape))
=======
        # create image tables
        for tel_type in selected_tels:
            if self.img_mode == '2D':
                img_width = self.IMAGE_SHAPES[tel_type][0]*self.img_scale_factors[tel_type]
                img_length = self.IMAGE_SHAPES[tel_type][1]*self.img_scale_factors[tel_type]
>>>>>>> 80253962

                        columns_dict = {"image_charge": tables.Col.from_dtype(np_type), "event_index": tables.Int32Col()}
                        if self.include_timing:
                            columns_dict["image_peak_times"] = tables.Col.from_dtype(np_type)

                    description = type('description', (tables.IsDescription,), columns_dict)

                    if self.storage_mode == 'tel_type':
                        if not f.__contains__('/' + tel_type):

                            if tel_type in self.expected_images_per_event:
                                expected_rows = self.expected_images_per_event[tel_type] * self.expected_events
                            else:
                                expected_rows = DEFAULT_IMGS_PER_EVENT * self.expected_events

                            table = f.create_table(
                                    f.root,
                                    tel_type,
                                    description,
                                    "Table of {} images".format(tel_type),
                                    filters=self.filters,
                                    expectedrows=expected_rows)

                            # append blank image at index 0
                            image_row = table.row

                            if self.img_mode == '2D':
                                image_row['image'] = self.trace_converter.convert(None, None, cam_type)

<<<<<<< HEAD
                            elif self.img_mode == '1D':
                                shape = (image.CAM_NUM_PIXELS[cam_type],)
                                image_row['image_charge'] = np.zeros(shape, dtype=self.img_dtypes[cam_type])
                                image_row['event_index'] = -1
                                if self.include_timing:
                                    image_row['image_peak_times'] = np.zeros(shape, dtype=self.img_dtypes[cam_type])

                            image_row.append()
                            table.flush()
=======
                    if self.img_mode == '2D':
                        image_row['image'] = self.trace_converter.convert(None,None,tel_type)

                    elif self.img_mode == '1D':
                        shape = (image.TEL_NUM_PIXELS[tel_type],)
                        image_row['image_charge'] = np.zeros(shape,dtype=self.img_dtypes[tel_type])
                        image_row['event_index'] = -1
                        if self.include_timing:
                            image_row['image_peak_times'] = np.zeros(shape, dtype=self.img_dtypes[tel_type])
>>>>>>> 80253962

                    elif self.storage_mode == 'tel_id':
                        for tel_id in selected_tels[tel_type]:
                            if not f.__contains__('T' + str(tel_id)):

<<<<<<< HEAD
                                if tel_type in self.expected_images_per_event:
                                    expected_rows = self.expected_images_per_event[tel_type] * self.expected_events / len(self.all_tels[tel_type])
                                else:
                                    expected_rows = DEFAULT_IMGS_PER_EVENT * self.expected_events / len(self.all_tels[tel_type])

                                table = f.create_table(f.root,
                                        'T' + str(tel_id),
                                        description,
                                        "Table of T{} images".format(str(tel_id)),
                                        filters=self.filters,
                                        expectedrows=expected_rows)

                                # append blank image at index 0
                                image_row = table.row

                                if self.img_mode == '2D':
                                    image_row['image'] = self.trace_converter.convert(None, None, cam_type)
=======
            elif self.storage_mode == 'tel_id':
                for tel_id in selected_tels[tel_type]:
                    if not f.__contains__('T' + str(tel_id)):
                        table = f.create_table(f.root,'T'+str(tel_id),description,"Table of T{} images".format(str(tel_id)))

                        #append blank image at index 0
                        image_row = table.row

                        if self.img_mode == '2D':
                            image_row['image'] = self.trace_converter.convert(None,None,tel_type)

                        elif self.img_mode == '1D':
                            shape = (image.TEL_NUM_PIXELS[tel_type],)
                            image_row['image_charge'] = np.zeros(shape,dtype=self.img_dtypes[tel_type])
                            image_row['event_index'] = -1
                            if self.include_timing:
                                image_row['image_peak_times'] = np.zeros(shape, dtype=self.img_dtypes[tel_type])
>>>>>>> 80253962

                                elif self.img_mode == '1D':
                                    shape = (image.CAM_NUM_PIXELS[tel_type],)
                                    image_row['image_charge'] = np.zeros(shape, dtype=self.img_dtypes[cam_type])
                                    image_row['event_index'] = -1
                                    if self.include_timing:
                                        image_row['image_peak_times'] = np.zeros(shape, dtype=self.img_dtypes[cam_type])

                                image_row.append()
                                table.flush()

                # specify calibration and other processing options
                cal = ctapipe.calib.CameraCalibrator(None, None)

                logger.info("Processing events...")

                event_count = 0
                passing_count = 0

                source = ctapipe.io.event_source(data_file, allowed_tels=[j for i in selected_tels for j in selected_tels[i]],
                                             max_events=max_events)

                for event in source:
                    event_count += 1

                    if self.cuts_dict:
                        if self.ED_cuts_dict is not None:
                            logger.warning(
                                'Warning: Both ED_cuts_dict and cuts dictionary found. Using cuts dictionary instead.')

                        if test_cuts(event, cuts_dict):
                            passing_count += 1
                        else:
                            continue
                    else:
                        if self.ED_cuts_dict is not None:
                            if (event.r0.run_id, event.r0.event_id) in self.ED_cuts_dict:
                                bin_number, reconstructed_energy = self.ED_cuts_dict[
                                    (event.r0.run_id, event.r0.event_id)]
                                passing_count += 1
                            else:
                                continue

                    cal.calibrate(event)

                    table = f.root.Event_Info
                    table.flush()
                    event_row = table.row
                    event_index = table.nrows

                    if self.storage_mode == 'tel_type':
                        tel_index_vectors = {tel_type: [] for tel_type in selected_tels}
                    elif self.storage_mode == 'tel_id':
                        all_tel_index_vector = []

                    for tel_type in selected_tels.keys():
                        for tel_id in sorted(selected_tels[tel_type]):
                            if self.storage_mode == 'tel_type':
                                index_vector = tel_index_vectors[tel_type]
                            elif self.storage_mode == 'tel_id':
                                index_vector = all_tel_index_vector

                            if tel_id in event.r0.tels_with_data:
                                pixel_vector = event.dl1.tel[tel_id].image[0]
                                logger.debug('Storing image from tel_type {} ({} pixels)'.format(tel_type, len(pixel_vector)))
                                if self.include_timing:
                                    peaks_vector = event.dl1.tel[tel_id].peakpos[0]
                                else:
                                    peaks_vector = None

                                if self.storage_mode == 'tel_type':
                                    table = f.get_node('/' + tel_type, classname='Table')
                                elif self.storage_mode == 'tel_id':
                                    table = f.get_node('/T' + str(tel_id) , classname='Table')
                                next_index = table.nrows
                                image_row = table.row

                                if self.img_mode == '2D':
                                    image_row['image'] = self.trace_converter.convert(pixel_vector, peaks_vector, cam_type)

                                elif self.img_mode == '1D':
                                    image_row['image_charge'] = pixel_vector
                                    if self.include_timing:
                                        image_row['image_peak_times'] = peaks_vector

                                image_row["event_index"] = event_index

                                image_row.append()
                                index_vector.append(next_index)
                                table.flush()
                            else:
                                index_vector.append(0)

<<<<<<< HEAD
                    if self.storage_mode == 'tel_type':
                        for tel_type in tel_index_vectors:
                            event_row[tel_type + '_indices'] = tel_index_vectors[tel_type]
                    elif self.storage_mode == 'tel_id':
                        event_row['indices'] = all_tel_index_vector

                    event_row['event_number'] = event.r0.event_id
                    event_row['run_number'] = event.r0.obs_id
                    event_row['particle_id'] = event.mc.shower_primary_id
                    event_row['core_x'] = event.mc.core_x.value
                    event_row['core_y'] = event.mc.core_y.value
                    event_row['h_first_int'] = event.mc.h_first_int.value
                    event_row['mc_energy'] = event.mc.energy.value
                    event_row['alt'] = event.mc.alt.value
                    event_row['az'] = event.mc.az.value

                    event_row.append()
                    table.flush()
=======
                        if self.storage_mode == 'tel_type':
                            table = eval('f.root.{}'.format(tel_type))
                        elif self.storage_mode == 'tel_id':
                            table = eval('f.root.T{}'.format(tel_id))
                        next_index = table.nrows
                        image_row = table.row

                        if self.img_mode == '2D':
                            image_row['image'] = self.trace_converter.convert(pixel_vector,peaks_vector,tel_type)
>>>>>>> 80253962

                f.root.Event_Info.flush()
                total_num_events = f.root.Event_Info.nrows

                # Add all indexes
                for location, col_name in self.index_columns:
                    try:
                        table = f.get_node(location, classname='Table')
                        table.cols._f_col(col_name).create_index()
                    except:
                        pass

<<<<<<< HEAD
                f.close()
=======
                        image_row.append()
                        index_vector.append(next_index)
                        table.flush()
                    else:
                        index_vector.append(0)

            if self.storage_mode == 'tel_type':
                for tel_type in tel_index_vectors:
                    event_row[tel_type + '_indices'] = tel_index_vectors[tel_type]
            elif self.storage_mode == 'tel_id':
                event_row['indices'] = all_tel_index_vector

            event_row['event_number'] = event.r0.event_id
            event_row['run_number'] = event.r0.obs_id
            event_row['particle_id'] = event.mc.shower_primary_id
            event_row['core_x'] = event.mc.core_x.value
            event_row['core_y'] = event.mc.core_y.value
            event_row['h_first_int'] = event.mc.h_first_int.value
            event_row['mc_energy'] = event.mc.energy.value
            event_row['alt'] = event.mc.alt.value
            event_row['az'] = event.mc.az.value

            event_row.append()
            table.flush()

        f.root.Event_Info.flush()
        total_num_events = f.root.Event_Info.nrows
>>>>>>> 80253962

                logger.info("{} events read in file".format(event_count))
                logger.info("{} total events in output file.".format(total_num_events))
                if self.cuts_dict or self.ED_cuts_dict:
                    logger.info("{} events passed cuts/written to file".format(passing_count))
                logger.info("Done!")
            except:
                os.remove(self.output_path)
                raise

    def set_cuts(self, cuts_dict):
        for i in cuts_dict:
            if i not in ALLOWED_CUT_PARAMS:
                raise ValueError("Invalid cut parameter: {}.".format(i))

        self.cuts_dict = cuts_dict

    def test_cuts(event, cuts):
        for cut in cuts:
            cut_param = eval('event.' + ALLOWED_CUT_PARAMS[cut])
            cut_min = cuts[cut][0]
            cut_max = cuts[cut][1]

            if cut_min is not None and cut_param < cut_min:
                return False

            if cut_max is not None and cut_param >= cut_max:
                return False

        return True

    def shuffle_data(self, h5_file, random_seed):

        # open input hdf5 file
        f = tables.open_file(h5_file, mode="r+", title="Input file")

        table = f.root.Events
        descr = table.description

        num_events = table.shape[0]
        new_indices = [i for i in range(num_events)]
        if random_seed is not None:
            random.seed(random_seed)
        random.shuffle(new_indices)

        table_new = f.create_table(
            f.root,
            'Events_temp',
            descr,
            "Table of events",
            filters=self.filters,
            expectedrows=self.expected_events)

        for i in range(num_events):
            table_new.append([tuple(table[new_indices[i]])])

        table.remove()
        table_new.move(f.root, 'Events')
        f.close()

    def split_data(self, h5_file, splits):

        assert len(splits) == 3, "Must provide 3 values for train, validation, test"

        split_sum = 0
        for i in splits:
            split_sum += i
        assert math.isclose(split_sum, 1.0, rel_tol=1e-5), "Split fractions do not add up to 1"

        # open input hdf5 file
        f = tables.open_file(h5_file, mode="r+", title="Input file")

        table = f.root.Events
        descr = table.description

        num_events = table.shape[0]
        indices = range(num_events)
        i = 0

        split_names = ['Training', 'Validation', 'Test']

        for j in range(len(splits)):
            if splits[j] != 0.0:
                table_new = f.create_table(
                    f.root,
                    'Events_' +
                    split_names[j],
                    descr,
                    "Table of " +
                    split_names[j] +
                    " Events",
                    filters=self.filters,
                    expectedrows=self.expected_events*splits[j])

                split_fraction = splits[j]

                if i + int(split_fraction * num_events) <= num_events:
                    split_indices = indices[
                                    i:i + int(split_fraction * num_events)]
                else:
                    split_indices = indices[i:num_events]

                for k in split_indices:
                    table_new.append([tuple(table[k])])

                i += int(split_fraction * num_events)

        table.remove()
        f.close()


if __name__ == '__main__':

    parser = argparse.ArgumentParser(
        description=("Load image data and event parameters from a simtel file"
                     "into a formatted HDF5 file."))
    parser.add_argument(
        'run_list',
        help='text file run list containing a list of simtel files to process (1 per line)')
    parser.add_argument(
        'hdf5_path',
        help='path of output HDF5 file, or currently existing file to append to')
    parser.add_argument(
        '--config_file_path',
        help='path of configuration file for settings')
    parser.add_argument(
        '--ED_cuts_dict_file',
        help='path of .pkl file containing cuts dictionary from EventDisplay')
    parser.add_argument(
        "--info",
        help="print info messages",
        action="store_true")
    parser.add_argument(
        "--debug",
        help="print debug messages",
        action="store_true")
    parser.add_argument(
        "--max_events",
        help="set a maximum number of events to process from each file",
        type=int)
    parser.add_argument(
        "--shuffle",
        help="shuffle output data file. Can pass optional random seed", nargs='?', const='default', action='store',
        default=None)
    parser.add_argument(
        "--split",
        help="Split output data file into separate event tables. Pass optional list of splits (training, validation, test)",
        nargs='?', const=[0.9, 0.1, 0.0], action='store', default=None)

    args = parser.parse_args()

    if args.debug:
        logger.setLevel(logging.DEBUG)
    elif args.info:
        logger.setLevel(logging.INFO)

    # load options from config file
    if args.config_file_path is not None:
        with open(args.config_file_path, 'r') as config_file:
            config = yaml.load(config_file)
        options = {k: v for x in config.values() for k, v in x.items()}

        if options['ED_cuts_dict'] is not None:
            options['ED_cuts_dict'] = pkl.load(open(options['ED_cuts_dict'], "rb"))

        extractor = ImageExtractor(args.hdf5_path, **options)
    else:
        # default arguments
        extractor = ImageExtractor(args.hdf5_path)

    run_list = []
    with open(args.run_list) as f:
        for line in f:
            line = line.strip()
            if line and line[0] != "#":
                run_list.append(line)

    logger.info("Number of data files in runlist: {}".format(len(run_list)))

    for i, data_file in enumerate(run_list):
        logger.info("Processing file {}/{}".format(i + 1, len(run_list)))
        extractor.process_data(data_file, args.max_events)

    if args.shuffle:
        extractor.shuffle_data(args.hdf5_path, args.shuffle)

    if args.split:
        extractor.split_data(args.hdf5_path, args.split)<|MERGE_RESOLUTION|>--- conflicted
+++ resolved
@@ -389,17 +389,9 @@
                         np_type = np.dtype(np.dtype(self.img_dtypes[cam_type]), array_shape)
                         columns_dict = {"image": tables.Col.from_dtype(np_type), "event_index": tables.Int32Col()}
 
-<<<<<<< HEAD
                     elif self.img_mode == '1D':
                         array_shape = (self.CAM_NUM_PIXELS[cam_type],)
                         np_type = np.dtype((np.dtype(self.img_dtypes[cam_type]), array_shape))
-=======
-        # create image tables
-        for tel_type in selected_tels:
-            if self.img_mode == '2D':
-                img_width = self.IMAGE_SHAPES[tel_type][0]*self.img_scale_factors[tel_type]
-                img_length = self.IMAGE_SHAPES[tel_type][1]*self.img_scale_factors[tel_type]
->>>>>>> 80253962
 
                         columns_dict = {"image_charge": tables.Col.from_dtype(np_type), "event_index": tables.Int32Col()}
                         if self.include_timing:
@@ -429,7 +421,6 @@
                             if self.img_mode == '2D':
                                 image_row['image'] = self.trace_converter.convert(None, None, cam_type)
 
-<<<<<<< HEAD
                             elif self.img_mode == '1D':
                                 shape = (image.CAM_NUM_PIXELS[cam_type],)
                                 image_row['image_charge'] = np.zeros(shape, dtype=self.img_dtypes[cam_type])
@@ -439,23 +430,11 @@
 
                             image_row.append()
                             table.flush()
-=======
-                    if self.img_mode == '2D':
-                        image_row['image'] = self.trace_converter.convert(None,None,tel_type)
-
-                    elif self.img_mode == '1D':
-                        shape = (image.TEL_NUM_PIXELS[tel_type],)
-                        image_row['image_charge'] = np.zeros(shape,dtype=self.img_dtypes[tel_type])
-                        image_row['event_index'] = -1
-                        if self.include_timing:
-                            image_row['image_peak_times'] = np.zeros(shape, dtype=self.img_dtypes[tel_type])
->>>>>>> 80253962
 
                     elif self.storage_mode == 'tel_id':
                         for tel_id in selected_tels[tel_type]:
                             if not f.__contains__('T' + str(tel_id)):
 
-<<<<<<< HEAD
                                 if tel_type in self.expected_images_per_event:
                                     expected_rows = self.expected_images_per_event[tel_type] * self.expected_events / len(self.all_tels[tel_type])
                                 else:
@@ -473,25 +452,6 @@
 
                                 if self.img_mode == '2D':
                                     image_row['image'] = self.trace_converter.convert(None, None, cam_type)
-=======
-            elif self.storage_mode == 'tel_id':
-                for tel_id in selected_tels[tel_type]:
-                    if not f.__contains__('T' + str(tel_id)):
-                        table = f.create_table(f.root,'T'+str(tel_id),description,"Table of T{} images".format(str(tel_id)))
-
-                        #append blank image at index 0
-                        image_row = table.row
-
-                        if self.img_mode == '2D':
-                            image_row['image'] = self.trace_converter.convert(None,None,tel_type)
-
-                        elif self.img_mode == '1D':
-                            shape = (image.TEL_NUM_PIXELS[tel_type],)
-                            image_row['image_charge'] = np.zeros(shape,dtype=self.img_dtypes[tel_type])
-                            image_row['event_index'] = -1
-                            if self.include_timing:
-                                image_row['image_peak_times'] = np.zeros(shape, dtype=self.img_dtypes[tel_type])
->>>>>>> 80253962
 
                                 elif self.img_mode == '1D':
                                     shape = (image.CAM_NUM_PIXELS[tel_type],)
@@ -585,7 +545,6 @@
                             else:
                                 index_vector.append(0)
 
-<<<<<<< HEAD
                     if self.storage_mode == 'tel_type':
                         for tel_type in tel_index_vectors:
                             event_row[tel_type + '_indices'] = tel_index_vectors[tel_type]
@@ -604,18 +563,7 @@
 
                     event_row.append()
                     table.flush()
-=======
-                        if self.storage_mode == 'tel_type':
-                            table = eval('f.root.{}'.format(tel_type))
-                        elif self.storage_mode == 'tel_id':
-                            table = eval('f.root.T{}'.format(tel_id))
-                        next_index = table.nrows
-                        image_row = table.row
-
-                        if self.img_mode == '2D':
-                            image_row['image'] = self.trace_converter.convert(pixel_vector,peaks_vector,tel_type)
->>>>>>> 80253962
-
+                    
                 f.root.Event_Info.flush()
                 total_num_events = f.root.Event_Info.nrows
 
@@ -627,37 +575,8 @@
                     except:
                         pass
 
-<<<<<<< HEAD
+
                 f.close()
-=======
-                        image_row.append()
-                        index_vector.append(next_index)
-                        table.flush()
-                    else:
-                        index_vector.append(0)
-
-            if self.storage_mode == 'tel_type':
-                for tel_type in tel_index_vectors:
-                    event_row[tel_type + '_indices'] = tel_index_vectors[tel_type]
-            elif self.storage_mode == 'tel_id':
-                event_row['indices'] = all_tel_index_vector
-
-            event_row['event_number'] = event.r0.event_id
-            event_row['run_number'] = event.r0.obs_id
-            event_row['particle_id'] = event.mc.shower_primary_id
-            event_row['core_x'] = event.mc.core_x.value
-            event_row['core_y'] = event.mc.core_y.value
-            event_row['h_first_int'] = event.mc.h_first_int.value
-            event_row['mc_energy'] = event.mc.energy.value
-            event_row['alt'] = event.mc.alt.value
-            event_row['az'] = event.mc.az.value
-
-            event_row.append()
-            table.flush()
-
-        f.root.Event_Info.flush()
-        total_num_events = f.root.Event_Info.nrows
->>>>>>> 80253962
 
                 logger.info("{} events read in file".format(event_count))
                 logger.info("{} total events in output file.".format(total_num_events))
