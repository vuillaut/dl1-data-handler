--- conflicted
+++ resolved
@@ -19,7 +19,6 @@
 
 logger = logging.getLogger(__name__)
 
-<<<<<<< HEAD
 
 class ImageExtractor:
     """Class to handle reading in simtel files and writing to HDF5.
@@ -71,66 +70,6 @@
        
         if os.path.isdir(os.path.dirname(output_path)):
             self.output_path = output_path
-=======
-class ImageExtractor:
-
-    NUM_PIXELS = {'LST':1855,'MST':1764,'SCT':11328,'SST':0}
-    IMAGE_SHAPE = {'SCT':(120,120)}
-
-    def __init__(self, output_path,bins_cuts_dict,mode,tel_type_mode,storage_mode,
-            img_channels,include_timing,format_mode,img_scale_factors,img_dtype,img_dim_order,energy_bins,energy_bin_units,energy_recon_bins):
-        
-        self.output_path = output_path
-        self.bins_cuts_dict = bins_cuts_dict
-        
-        self.mode = mode
-        self.tel_type_mode = tel_type_mode
-        self.storage_mode = storage_mode
-
-        self.img_channels = img_channels
-        self.include_timing = include_timing
-        self.format_mode = format_mode
-        self.img_scale_factors = img_scale_factors
-        self.img_dtype = img_dtype
-        self.img_dim_order = img_dim_order
-       
-        self.energy_bins = energy_bins
-        self.energy_bin_units = energy_bin_units
-
-        self.energy_recon_bins = energy_recon_bins
-
-        self.trace_converter = trace_converter.TraceConverter(self.img_dtype,self.img_dim_order,self.img_channels,self.img_scale_factors)
-
-    @classmethod
-    def from_config(cls,output_path,bins_cuts_dict,config):
-        
-        img_mode = config['image']['mode']
-
-        if img_mode == 'PIXELS_3C':
-            img_channels = 3
-            include_timing = False
-            format_mode = '2d'
-        elif img_mode == 'PIXELS_1C':
-            img_channels = 1
-            include_timing = False
-            format_mode = '2d'
-        elif img_mode == 'PIXELS_TIMING_2C':
-            img_channels = 2
-            include_timing = True
-            format_mode = '2d'
-        elif img_mode == 'PIXELS_TIMING_3C':
-            img_channels = 3 
-            include_timing = True
-            format_mode = '2d'
-        elif img_mode == 'VECTOR':
-            img_channels = 1
-            include_timing = False
-            format_mode = '1d'
-        elif img_mode == 'VECTOR_TIMING':
-            img_channels = 2
-            include_timing = True
-            format_mode = '1d'
->>>>>>> c909820a
         else:
             raise ValueError('Output file directory does not exist: {}.'.format(os.path.dirname(output_path)))
         
@@ -158,12 +97,8 @@
 
         self.include_timing = include_timing
 
-<<<<<<< HEAD
         self.img_scale_factors = img_scale_factors
         self.img_dtype = img_dtype
-=======
-        return cls(output_path,bins_cuts_dict,mode,tel_type_mode,storage_mode,img_channels,include_timing,format_mode,img_scale_factors,img_dtype,img_dim_order,energy_bins,energy_bin_units,energy_recon_bins)
->>>>>>> c909820a
 
         if img_dim_order in ['channels_first','channels_last']:
             self.img_dim_order = img_dim_order
@@ -195,48 +130,9 @@
 
         """
 
-<<<<<<< HEAD
         logger.info("Collecting telescope types...")
 
         source_temp = hessio_event_source(data_file, max_events=1)
-=======
-        all_tels = {'SST': [], 'SCT': [], 'MST': [], 'LST': []}
-
-        for event in source_temp: 
-            for tel_id in event.inst.telescope_ids:
-                if event.inst.num_pixels[tel_id] == self.NUM_PIXELS['SCT']:
-                    all_tels['SCT'].append(tel_id)
-                elif event.inst.num_pixels[tel_id] == self.NUM_PIXELS['LST']:
-                    all_tels['LST'].append(tel_id)
-                elif event.inst.num_pixels[tel_id] == self.NUM_PIXELS['MST']:
-                    all_tels['MST'].append(tel_id)
-                elif event.inst.num_pixels[tel_id] == self.NUM_PIXELS['SST']:
-                    all_tels['SST'].append(tel_id)
-                else:
-                    logger.error("Unknown telescope type (invalid num_pixels).")
-                    raise ValueError("Unknown telescope type (invalid num_pixels: {}).".format(event.inst.num_pixels[tel_id]))
-
-        #select telescopes by type
-        logger.info("Telescope Mode: ",self.tel_type_mode)
-
-        if self.tel_type_mode == 'SST':
-            selected_tel_types = ['SST']
-        elif self.tel_type_mode == 'SCT':
-            selected_tel_types = ['SCT']
-        elif self.tel_type_mode == 'LST':
-            selected_tel_types = ['LST']
-        elif self.tel_type_mode == 'SCT+LST':
-            selected_tel_types = ['SCT','LST']
-        elif self.tel_type_mode == 'SST+SCT':
-            selected_tel_types = ['SST','SCT']
-        elif self.tel_type_mode == 'SST+LST':
-            selected_tel_types = ['SST','LST']
-        elif self.tel_type_mode == 'ALL':
-            selected_tel_types = ['SST','SCT','LST']
-        else:
-            logger.error("Telescope selection mode invalid.")
-            raise ValueError('Telescope selection mode not recognized.') 
->>>>>>> c909820a
 
         all_tels = {key:[] for tel_type in self.TEL_NUM_PIXELS.keys()}
 
@@ -277,49 +173,12 @@
         """Main method to read a simtel.gz data file, process the event data,
         and write it to a formatted HDF5 data file.
 
-<<<<<<< HEAD
         """
 
         logger.info("Preparing HDF5 file structure...")
 
         f = open_file(self.output_path, mode="a", title="Output File")
 
-=======
-    def process_data(self, data_file, max_events):
-        """
-        Function to read and write data from ctapipe containers to HDF5 
-        """
-
-        logger.info("Mode: ",self.mode)
-        logger.info("File storage mode: ",self.storage_mode)
-        logger.info("Image scale factors: ",self.img_scale_factors)
-        logger.info("Image array type: ",self.img_dtype)
-        logger.info("Image dim order: ",self.img_dim_order)
-
-        logger.info("Preparing HDF5 file structure...")
-
-        f = open_file(self.output_path, mode = "a", title = "Output File") 
-
-        #create groups for each energy bin
-        # (Future flattening) if self.mode == 'gh_class' and self.bins_cuts_dict is not None:
-        if self.mode == 'gh_class':
-            #create groups for each energy bin (naming convention = "E[NUM_BIN]")
-            groups = []
-            for i in range(len(self.energy_bins)):
-                #create group if it doesn't already exist
-                if not f.__contains__("/E" + str(i)):
-                    group = f.create_group("/", "E" + str(i), 'Energy bin group' + str(i))
-                    group._v_attrs.min_energy = self.energy_bins[i][0]
-                    group._v_attrs.max_energy = self.energy_bins[i][1]
-                    group._v_attrs.units = self.energy_bin_units
-                group = eval('f.root.E{}'.format(str(i)))
-                groups.append(group)
-        # (Future flattening) else:
-        elif self.mode == 'energy_recon':
-            groups = [f.root]
-
-        #read and select telescopes
->>>>>>> c909820a
         selected_tels, num_tel = self.select_telescopes(data_file)
 
         # create and fill telescope information table
@@ -342,7 +201,6 @@
                             event.mcheader.run_array_direction
                         tel_row.append()
 
-<<<<<<< HEAD
         #create event table
         if not f.__contains__('/Events'):
             table = f.create_table(f.root, 'Events',
@@ -378,60 +236,7 @@
                     array_shape = (0,self.img_channels,self.TEL_NUM_PIXELS[tel_type])
                 elif self.img_dim_order == 'channels_last':
                     array_shape = (0,self.TEL_NUM_PIXELS[tel_type],self.img_channels)
-=======
-        #create event table + tel arrays in each group
-        for group in groups:
-            if not group.__contains__('Events'):
-                table = f.create_table(group, 'Events', row_descriptors.Event, "Table of Events") 
-                descr = table.description._v_colobjects
-                descr2 = descr.copy()
-
-                if self.mode == 'energy_recon':
-                    descr2['energy_reconstruction_bin_label'] = UInt8Col()
-
-                if self.storage_mode == 'all':
-                    descr2["trig_list"] = UInt8Col(shape=(num_tel)) 
-                elif self.storage_mode == 'mapped':
-                    descr2["tel_map"] = Int32Col(shape=(num_tel))
-        
-                for tel_type in selected_tels.keys():
-                    if tel_type == 'SST':
-                        if self.format_mode == '2d':
-                            img_width = self.IMAGE_SHAPE['SST'][0]*self.img_scale_factors['SST']
-                            img_length = self.IMAGE_SHAPE['SST'][1]*self.img_scale_factors['SST']
-                        num_pixels = self.NUM_PIXELS['SST']
-                    elif tel_type == 'SCT':
-                        if self.format_mode == '2d':
-                            img_width = self.IMAGE_SHAPE['SCT'][0]*self.img_scale_factors['SCT']
-                            img_length = self.IMAGE_SHAPE['SCT'][1]*self.img_scale_factors['SCT']
-                        num_pixels = self.NUM_PIXELS['SCT']
-                    elif tel_type == 'LST':
-                        if self.format_mode == '2d':
-                            img_width = self.IMAGE_SHAPE['LST'][0]*self.img_scale_factors['LST']
-                            img_length = self.IMAGE_SHAPE['LST'][1]*self.img_scale_factors['LST']
-                        num_pixels = self.NUM_PIXELS['LST']
-
-                    #for all storage, add columns to event table for each telescope
-                    for tel_id in selected_tels[tel_type]:
-                        if self.storage_mode == 'all':
-                            if self.format_mode == '2d':
-                                descr2["T" + str(tel_id)] = UInt16Col(shape=(img_width, img_length, self.img_channels))
-                            elif self.format_mode == '1d':
-                                descr2["T" + str(tel_id)] = UInt16Col(shape=(num_pixels,self.img_channels))
-                        elif self.storage_mode == 'mapped':
-                            if not group.__contains__('T'+str(tel_id)):
-                                if self.format_mode == '2d':
-                                    array = f.create_earray(group, 'T' + str(tel_id), Int16Atom(), (0, img_width, img_length, self.img_channels))
-                                elif self.format_mode == '1d':
-                                    array = f.create_earray(group, 'T' + str(tel_id), Int16Atom(), (0, num_pixels, self.img_channels))
-
-
-                table2 = f.create_table(group, 'temp', descr2, "Table of Events")
-                table.attrs._f_copy(table2)
-                table.remove()
-                table2.move(group, 'Events')
->>>>>>> c909820a
-            
+           
             if self.storage_mode == 'tel_type':
                 if not f.__contains__(tel_type):
                     array = f.create_earray(f.root,tel_type,
@@ -477,25 +282,7 @@
      
             cal.calibrate(event)
 
-<<<<<<< HEAD
             table = f.root.Events
-=======
-            #compute energy reconstruction bin true label
-            if self.mode == 'energy_recon':
-                for i in range(len(self.energy_recon_bins)):
-                    if event.mc.energy.value >= 10**(self.energy_recon_bins[i][0]) and event.mc.energy.value < 10**(self.energy_recon_bins[i][1]):
-                        erec_bin_label = i
-                        break
-
-            if self.mode == 'energy_recon':
-                table = eval('f.root.Events')
-            elif self.mode == 'gh_class':
-# (Future flattening) if self.bins_cuts_dict is not None:
-                table = eval('f.root.E{}.Events'.format(str(bin_number)))
-#                else:
-#                    table = eval('f.root.Events'.format(str(bin_number)))
-
->>>>>>> c909820a
             event_row = table.row
 
             if self.storage_mode == 'tel_type':
@@ -515,7 +302,6 @@
                         if self.include_timing:
                             peaks_vector = event.dl1.tel[tel_id].peakpos[0]
                         else:
-<<<<<<< HEAD
                             peaks_vector = None
 
                         if self.img_mode == 'array':
@@ -543,43 +329,7 @@
                     event_row[tel_type+'_indices'] = tel_index_vectors[tel_type]
             elif self.storage_mode == 'tel_id':
                 event_row['indices'] = all_tel_index_vector
-=======
-                            peaks_vector = None 
-
-                        if self.format_mode == '2d':
-                            image_array = self.trace_converter.convert_SCT(pixel_vector, peaks_vector)
-                        elif self.format_mode == '1d':
-                            if peaks_vector is not None:
-                                image_array = np.column_stack((pixel_vector, peaks_vector))
-                            else:
-                                image_array = np.expand_dims(np.array(pixel_vector),axis=1)
-                        logger.debug('image_array shape: '+format(str(image_array.shape)))
-                        logger.debug('image_array exp. shape: '+format(str(np.expand_dims(image_array, axis=0).shape)))
-
-                        if self.storage_mode == 'all':
-                            trig_list.append(1)
-                            event_row["T" + str(tel_id)] = image_array
-                        elif self.storage_mode == 'mapped':
-                            #(Future flattening) array = eval('f.root.T{}'.format(tel_id))
-                            array = eval('f.root.E{}.T{}'.format(bin_number, tel_id))
-                            next_index = array.nrows
-                            logger.debug('earray shape: '+format(str(array.shape)))
-                            array.append(np.expand_dims(image_array, axis=0))
-                            tel_map.append(next_index)
-
-                    else:
-                        if self.storage_mode == 'all':
-                            trig_list.append(0)
-                            event_row["T" + str(tel_id)] = self.trace_converter.convert_SCT(None,None)
-                        elif self.storage_mode == 'mapped':
-                            tel_map.append(-1)
-                            
-            if self.storage_mode == 'all':
-                event_row['trig_list'] = trig_list 
-            elif self.storage_mode == 'mapped':
-                event_row['tel_map'] = tel_map
->>>>>>> c909820a
-
+            
             event_row['event_number'] = event.r0.event_id
             event_row['run_number'] = event.r0.run_id
             event_row['gamma_hadron_label'] = event.mc.shower_primary_id
@@ -733,18 +483,12 @@
 
     args = parser.parse_args()
 
-<<<<<<< HEAD
+    if args.debug:
+        logger.setLevel(logging.DEBUG)
+
     # load bins cuts dictionary from file
     if args.ED_cuts_dict_file is not None:
         ED_cuts_dict = pkl.load(open(args.ED_cuts_dict_file, "rb"))
-=======
-    if args.debug:
-        logger.setLevel(logging.DEBUG)
-
-    #load bins cuts dictionary from file
-    if args.bins_cuts_dict_file is not None:
-        bins_cuts_dict = pkl.load(open(args.bins_cuts_dict_file, "rb" ))
->>>>>>> c909820a
     else:
         ED_cuts_dict = None
 
